import os
<<<<<<< HEAD
from flask import Flask, request
=======
import atexit
from flask import Flask, jsonify, send_from_directory
>>>>>>> 4a27e11f
from flask_cors import CORS
from models import db
from config import config
from api_routes import api_bp
from exceptions import FootballAPIError, ValidationError, APIKeyError

def create_app(config_name=None):
    if config_name is None:
        config_name = os.environ.get('FLASK_ENV', 'development')
    
    app = Flask(__name__, static_folder='../frontend/build', static_url_path='')
    app.config.from_object(config[config_name])
    
    # Initialize extensions
    db.init_app(app)
    
    # Configure CORS with more specific settings
    CORS(app, 
         origins=app.config['CORS_ORIGINS'],
         allow_headers=app.config.get('CORS_ALLOW_HEADERS', ['Content-Type']),
         methods=app.config.get('CORS_ALLOW_METHODS', ['GET', 'POST']),
         supports_credentials=app.config.get('CORS_SUPPORTS_CREDENTIALS', False))
    
    # Register blueprints
    app.register_blueprint(api_bp)
    
    # Try to import and register real_data_bp
    try:
        from real_data_routes import real_data_bp
        app.register_blueprint(real_data_bp)
    except ImportError:
        print("Warning: real_data_routes not available")
    
<<<<<<< HEAD
    # Add CORS headers to all responses
    @app.after_request
    def after_request(response):
        origin = request.headers.get('Origin')
        if origin and any(origin.startswith(allowed) or (allowed == '*') for allowed in app.config['CORS_ORIGINS']):
            response.headers.add('Access-Control-Allow-Origin', origin)
            response.headers.add('Access-Control-Allow-Headers', 'Content-Type,Authorization')
            response.headers.add('Access-Control-Allow-Methods', 'GET,PUT,POST,DELETE,OPTIONS')
            response.headers.add('Access-Control-Allow-Credentials', 'true')
        return response
=======
    # Error handlers
    @app.errorhandler(ValidationError)
    def handle_validation_error(error):
        response = {
            'status': 'error',
            'message': error.message,
            'type': 'validation_error'
        }
        if error.field:
            response['field'] = error.field
        return jsonify(response), error.status_code
    
    @app.errorhandler(APIKeyError)
    def handle_api_key_error(error):
        return jsonify({
            'status': 'error',
            'message': error.message,
            'type': 'api_key_error'
        }), error.status_code
    
    @app.errorhandler(FootballAPIError)
    def handle_football_api_error(error):
        return jsonify({
            'status': 'error',
            'message': error.message,
            'type': 'api_error'
        }), error.status_code
    
    @app.errorhandler(404)
    def handle_not_found(error):
        # Check if this is an API route
        if error.request.path.startswith('/api/'):
            return jsonify({
                'status': 'error',
                'message': 'Resource not found',
                'type': 'not_found_error'
            }), 404
        # For non-API routes, serve the React app
        return app.send_static_file('index.html')
    
    @app.errorhandler(500)
    def handle_internal_error(error):
        return jsonify({
            'status': 'error',
            'message': 'Internal server error',
            'type': 'internal_error'
        }), 500
>>>>>>> 4a27e11f
    
    # Create database tables only if not in production or if explicitly requested
    # In production, we'll handle this separately to avoid startup issues
    if config_name != 'production':
        with app.app_context():
            try:
                db.create_all()
                print("Database tables created successfully")
            except Exception as e:
                print(f"Warning: Could not create database tables: {e}")
    
    # Initialize scheduler if enabled and this is the scheduler instance
    # For Render: Set ENABLE_SCHEDULER=true and IS_SCHEDULER_INSTANCE=true on only one service
    if app.config.get('ENABLE_SCHEDULER', False) and os.environ.get('IS_SCHEDULER_INSTANCE', 'false').lower() == 'true':
        from scheduler import data_scheduler
        data_scheduler.init_app(app)
        data_scheduler.start()
        
        # Register cleanup on app shutdown
        atexit.register(lambda: data_scheduler.shutdown())
    elif app.config.get('ENABLE_SCHEDULER', False):
        print("Scheduler is enabled but this is not the scheduler instance (IS_SCHEDULER_INSTANCE != true)")
    
    @app.route('/')
    def index():
        # Serve React app for root route
        if os.path.exists(os.path.join(app.static_folder, 'index.html')):
            return app.send_static_file('index.html')
        # Otherwise, return API info
        return {
            'message': 'Football Prediction API',
            'version': '1.0',
            'status': 'running',
            'environment': config_name,
            'database': 'PostgreSQL' if 'postgresql' in app.config.get('SQLALCHEMY_DATABASE_URI', '') else 'SQLite',
            'endpoints': {
                'odds': {
                    'leagues': '/api/v1/odds/leagues',
                    'bookmakers': '/api/v1/odds/bookmakers',
                    'league_odds': '/api/v1/odds/league/<league_id>',
                    'fixture_odds': '/api/v1/odds/fixture/<fixture_id>',
                    'date_odds': '/api/v1/odds/date/<YYYY-MM-DD>',
                    'match_odds': '/api/v1/odds/match/<match_id>',
                    'sync_league': '/api/v1/odds/sync/league/<league_id>',
                    'sync_match': '/api/v1/odds/sync/match/<match_id>'
                },
                'core': {
                    'matches': '/api/v1/matches',
                    'teams': '/api/v1/teams',
                    'predictions': '/api/v1/predictions',
                    'model_status': '/api/v1/model/status',
                    'model_train': '/api/v1/model/train'
                },
                'data': {
                    'initialize': '/api/v1/data/initialize',
                    'stats': '/api/v1/data/stats'
                }
            }
        }
    
    @app.route('/health')
    def health():
        """Health check endpoint"""
        db_status = 'unknown'
        db_error = None
        
        try:
            # Test database connection
            from sqlalchemy import text
            db.session.execute(text('SELECT 1'))
            db.session.commit()
            db_status = 'connected'
        except Exception as e:
            db_status = 'disconnected'
            db_error = str(e)
            
        return {
            'status': 'healthy',
            'environment': config_name,
            'database': {
                'status': db_status,
                'error': db_error,
                'uri_configured': bool(app.config.get('SQLALCHEMY_DATABASE_URI')),
                'is_postgresql': 'postgresql' in str(app.config.get('SQLALCHEMY_DATABASE_URI', ''))
            },
            'api_key_configured': bool(app.config.get('FOOTBALL_API_KEY'))
        }
    
    # Catch-all route for React app - must be last
    @app.route('/<path:path>')
    def serve_react_app(path):
        # Serve static files if they exist
        if os.path.exists(os.path.join(app.static_folder, path)):
            return send_from_directory(app.static_folder, path)
        # Otherwise serve the React app
        return app.send_static_file('index.html')
    
    return app

# Create app instance for gunicorn
app = create_app()

if __name__ == '__main__':
    app.run(debug=True, host='0.0.0.0', port=5000)<|MERGE_RESOLUTION|>--- conflicted
+++ resolved
@@ -1,10 +1,6 @@
 import os
-<<<<<<< HEAD
-from flask import Flask, request
-=======
 import atexit
 from flask import Flask, jsonify, send_from_directory
->>>>>>> 4a27e11f
 from flask_cors import CORS
 from models import db
 from config import config
@@ -20,13 +16,7 @@
     
     # Initialize extensions
     db.init_app(app)
-    
-    # Configure CORS with more specific settings
-    CORS(app, 
-         origins=app.config['CORS_ORIGINS'],
-         allow_headers=app.config.get('CORS_ALLOW_HEADERS', ['Content-Type']),
-         methods=app.config.get('CORS_ALLOW_METHODS', ['GET', 'POST']),
-         supports_credentials=app.config.get('CORS_SUPPORTS_CREDENTIALS', False))
+    CORS(app, origins=app.config['CORS_ORIGINS'])
     
     # Register blueprints
     app.register_blueprint(api_bp)
@@ -38,18 +28,6 @@
     except ImportError:
         print("Warning: real_data_routes not available")
     
-<<<<<<< HEAD
-    # Add CORS headers to all responses
-    @app.after_request
-    def after_request(response):
-        origin = request.headers.get('Origin')
-        if origin and any(origin.startswith(allowed) or (allowed == '*') for allowed in app.config['CORS_ORIGINS']):
-            response.headers.add('Access-Control-Allow-Origin', origin)
-            response.headers.add('Access-Control-Allow-Headers', 'Content-Type,Authorization')
-            response.headers.add('Access-Control-Allow-Methods', 'GET,PUT,POST,DELETE,OPTIONS')
-            response.headers.add('Access-Control-Allow-Credentials', 'true')
-        return response
-=======
     # Error handlers
     @app.errorhandler(ValidationError)
     def handle_validation_error(error):
@@ -97,7 +75,6 @@
             'message': 'Internal server error',
             'type': 'internal_error'
         }), 500
->>>>>>> 4a27e11f
     
     # Create database tables only if not in production or if explicitly requested
     # In production, we'll handle this separately to avoid startup issues
