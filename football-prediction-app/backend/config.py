import os
import secrets
from dotenv import load_dotenv

load_dotenv()

# Helper function to get database URL
def get_database_url():
    database_url = os.environ.get('DATABASE_URL')
    if database_url and database_url.startswith('postgres://'):
        database_url = database_url.replace('postgres://', 'postgresql://', 1)
    return database_url

class Config:
    # Generate secure secret key - use environment variable in production
    SECRET_KEY = os.environ.get('SECRET_KEY') or secrets.token_hex(32)
    
    # Database configuration
    SQLALCHEMY_DATABASE_URI = get_database_url() or 'sqlite:///football_predictions.db'
    SQLALCHEMY_TRACK_MODIFICATIONS = False
    
    # Database connection pooling for better performance
    SQLALCHEMY_ENGINE_OPTIONS = {
        'pool_size': 10,
        'pool_recycle': 3600,
        'pool_pre_ping': True,
        'max_overflow': 20
    }
    
    # API Configuration
    FOOTBALL_API_KEY = os.environ.get('FOOTBALL_API_KEY')
    FOOTBALL_API_BASE_URL = 'https://api.football-data.org/v4/'  # Example API
    
    # RapidAPI Football Odds Configuration - REQUIRED in production
    RAPIDAPI_KEY = os.environ.get('RAPIDAPI_KEY')
    if not RAPIDAPI_KEY and os.environ.get('FLASK_ENV') == 'production':
        raise ValueError("RAPIDAPI_KEY environment variable must be set in production")
    RAPIDAPI_HOST = 'api-football-v1.p.rapidapi.com'
    RAPIDAPI_ODDS_BASE_URL = 'https://api-football-v1.p.rapidapi.com/v2/odds'
    
    # Redis Configuration
    REDIS_URL = os.environ.get('REDIS_URL') or 'redis://localhost:6379/0'
    
    # Celery Configuration
    CELERY_BROKER_URL = os.environ.get('CELERY_BROKER_URL') or 'redis://localhost:6379/0'
    CELERY_RESULT_BACKEND = os.environ.get('CELERY_RESULT_BACKEND') or 'redis://localhost:6379/0'
    
<<<<<<< HEAD
    # CORS settings
=======
    # CORS Configuration - secure origins only
>>>>>>> 4a27e11f
    CORS_ORIGINS = os.environ.get('CORS_ORIGINS', '').split(',') if os.environ.get('CORS_ORIGINS') else [
        'http://localhost:3000',
        'http://localhost:5173',
<<<<<<< HEAD
        'https://football-prediction-frontend-zx5z.onrender.com',
        'https://*.onrender.com'
=======
        'https://football-prediction-frontend.onrender.com',  # Specific production domain
        'https://football-prediction-frontend-2cvi.onrender.com'  # Current production domain
>>>>>>> 4a27e11f
    ]
    CORS_ALLOW_HEADERS = ['Content-Type', 'Authorization', 'Access-Control-Allow-Origin']
    CORS_ALLOW_METHODS = ['GET', 'POST', 'PUT', 'DELETE', 'OPTIONS']
    CORS_SUPPORTS_CREDENTIALS = True
    
    # Scheduler Configuration
    ENABLE_SCHEDULER = os.environ.get('ENABLE_SCHEDULER', 'false').lower() == 'true'
    
    # Pagination
    MATCHES_PER_PAGE = 20
    PREDICTIONS_PER_PAGE = 10
    
    # Model Configuration
    MODEL_UPDATE_INTERVAL = 3600  # Update model every hour
    PREDICTION_CONFIDENCE_THRESHOLD = 0.6
    
    # Cache Configuration
    CACHE_DEFAULT_TIMEOUT = 300  # 5 minutes

class DevelopmentConfig(Config):
    DEBUG = True
    
class ProductionConfig(Config):
    DEBUG = False
    
    # For production, use database URL or fall back to SQLite with warning
    SQLALCHEMY_DATABASE_URI = get_database_url() or 'sqlite:///football_predictions_temp.db'
    
    # Ensure we have a secret key in production
    SECRET_KEY = os.environ.get('SECRET_KEY')
    if not SECRET_KEY:
        raise ValueError("No SECRET_KEY set for production!")

config = {
    'development': DevelopmentConfig,
    'production': ProductionConfig,
    'default': DevelopmentConfig
}<|MERGE_RESOLUTION|>--- conflicted
+++ resolved
@@ -45,25 +45,13 @@
     CELERY_BROKER_URL = os.environ.get('CELERY_BROKER_URL') or 'redis://localhost:6379/0'
     CELERY_RESULT_BACKEND = os.environ.get('CELERY_RESULT_BACKEND') or 'redis://localhost:6379/0'
     
-<<<<<<< HEAD
-    # CORS settings
-=======
     # CORS Configuration - secure origins only
->>>>>>> 4a27e11f
     CORS_ORIGINS = os.environ.get('CORS_ORIGINS', '').split(',') if os.environ.get('CORS_ORIGINS') else [
-        'http://localhost:3000',
+        'http://localhost:3000', 
         'http://localhost:5173',
-<<<<<<< HEAD
-        'https://football-prediction-frontend-zx5z.onrender.com',
-        'https://*.onrender.com'
-=======
         'https://football-prediction-frontend.onrender.com',  # Specific production domain
         'https://football-prediction-frontend-2cvi.onrender.com'  # Current production domain
->>>>>>> 4a27e11f
     ]
-    CORS_ALLOW_HEADERS = ['Content-Type', 'Authorization', 'Access-Control-Allow-Origin']
-    CORS_ALLOW_METHODS = ['GET', 'POST', 'PUT', 'DELETE', 'OPTIONS']
-    CORS_SUPPORTS_CREDENTIALS = True
     
     # Scheduler Configuration
     ENABLE_SCHEDULER = os.environ.get('ENABLE_SCHEDULER', 'false').lower() == 'true'
